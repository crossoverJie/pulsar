--- conflicted
+++ resolved
@@ -2166,18 +2166,6 @@
             createProducerLock.writeLock().lock();
             try {
                 if (deadLetterProducer == null) {
-<<<<<<< HEAD
-                    ProducerBuilder<byte[]> producerBuilder = ((ProducerBuilderImpl<byte[]>) client.newProducer(Schema.AUTO_PRODUCE_BYTES(schema)))
-                            .initialSubscriptionName(this.deadLetterPolicy.getInitialSubscriptionName())
-                            .topic(this.deadLetterPolicy.getDeadLetterTopic())
-                            .blockIfQueueFull(false)
-                            .enableBatching(false)
-                            .enableChunking(true);
-                    if (StringUtils.isNotBlank(conf.getDeadLetterPolicy().getProducerName())) {
-                        producerBuilder.producerName(conf.getDeadLetterPolicy().getProducerName());
-                    }
-                    deadLetterProducer = producerBuilder.createAsync();
-=======
                     deadLetterProducer =
                             ((ProducerBuilderImpl<byte[]>) client.newProducer(Schema.AUTO_PRODUCE_BYTES(schema)))
                                     .initialSubscriptionName(this.deadLetterPolicy.getInitialSubscriptionName())
@@ -2189,7 +2177,6 @@
                     deadLetterProducer.thenAccept(dlqProducer -> {
                         stats.setDeadLetterProducerStats(dlqProducer.getStats());
                     });
->>>>>>> bc847216
                 }
             } finally {
                 createProducerLock.writeLock().unlock();
